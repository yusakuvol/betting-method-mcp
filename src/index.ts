--- conflicted
+++ resolved
@@ -4,11 +4,8 @@
 import { StdioServerTransport } from "@modelcontextprotocol/sdk/server/stdio.js";
 import { CallToolRequestSchema, ListToolsRequestSchema } from "@modelcontextprotocol/sdk/types.js";
 import { CocomoMethod } from "./methods/cocomo.js";
-<<<<<<< HEAD
 import { FibonacciMethod } from "./methods/fibonacci.js";
-=======
 import { GoodmanMethod } from "./methods/goodman.js";
->>>>>>> 7f3f3932
 import { LabouchereMethod } from "./methods/labouchere.js";
 import { MartingaleMethod } from "./methods/martingale.js";
 import { MonteCarloMethod } from "./methods/montecarlo.js";
@@ -19,14 +16,11 @@
 const monteCarlo = new MonteCarloMethod();
 const martingale = new MartingaleMethod();
 const cocomo = new CocomoMethod();
+const fibonacci = new FibonacciMethod();
 const goodman = new GoodmanMethod();
 const labouchere = new LabouchereMethod();
 const oscarsGrind = new OscarsGrindMethod();
-<<<<<<< HEAD
-const fibonacci = new FibonacciMethod();
-=======
 const percentage = new PercentageMethod();
->>>>>>> 7f3f3932
 
 // Create MCP server
 const server = new Server(
@@ -377,7 +371,6 @@
         },
       },
       {
-<<<<<<< HEAD
         name: "fibonacci_init",
         description:
           "Initialize a new Fibonacci betting session with base unit and optional maximum index",
@@ -400,36 +393,6 @@
       },
       {
         name: "fibonacci_record",
-=======
-        name: "percentage_init",
-        description:
-          "Initialize a new Percentage (Fixed Percentage Betting) session with bankroll, percentage, and minimum bet",
-        inputSchema: {
-          type: "object",
-          properties: {
-            initialBankroll: {
-              type: "number",
-              description: "The initial bankroll amount (e.g., 1000)",
-              minimum: 0.01,
-            },
-            betPercentage: {
-              type: "number",
-              description: "The percentage of bankroll to bet (e.g., 0.1 for 10%)",
-              minimum: 0.001,
-              maximum: 1,
-            },
-            minBet: {
-              type: "number",
-              description: "The minimum bet amount (floor when bankroll is low)",
-              minimum: 0.01,
-            },
-          },
-          required: ["initialBankroll", "betPercentage", "minBet"],
-        },
-      },
-      {
-        name: "percentage_record",
->>>>>>> 7f3f3932
         description: "Record a bet result (win or loss) and get the next bet amount",
         inputSchema: {
           type: "object",
@@ -444,28 +407,76 @@
         },
       },
       {
-<<<<<<< HEAD
         name: "fibonacci_status",
         description:
           "Get the current Fibonacci session status including sequence position, current bet, and total profit",
-=======
+        inputSchema: {
+          type: "object",
+          properties: {},
+        },
+      },
+      {
+        name: "fibonacci_reset",
+        description: "Reset the current Fibonacci session to initial state",
+        inputSchema: {
+          type: "object",
+          properties: {},
+        },
+      },
+      {
+        name: "percentage_init",
+        description:
+          "Initialize a new Percentage (Fixed Percentage Betting) session with bankroll, percentage, and minimum bet",
+        inputSchema: {
+          type: "object",
+          properties: {
+            initialBankroll: {
+              type: "number",
+              description: "The initial bankroll amount (e.g., 1000)",
+              minimum: 0.01,
+            },
+            betPercentage: {
+              type: "number",
+              description: "The percentage of bankroll to bet (e.g., 0.1 for 10%)",
+              minimum: 0.001,
+              maximum: 1,
+            },
+            minBet: {
+              type: "number",
+              description: "The minimum bet amount (floor when bankroll is low)",
+              minimum: 0.01,
+            },
+          },
+          required: ["initialBankroll", "betPercentage", "minBet"],
+        },
+      },
+      {
+        name: "percentage_record",
+        description: "Record a bet result (win or loss) and get the next bet amount",
+        inputSchema: {
+          type: "object",
+          properties: {
+            result: {
+              type: "string",
+              enum: ["win", "loss"],
+              description: "The result of the bet",
+            },
+          },
+          required: ["result"],
+        },
+      },
+      {
         name: "percentage_status",
         description:
           "Get the current Percentage betting session status including bankroll, current bet, and profit percentage",
->>>>>>> 7f3f3932
-        inputSchema: {
-          type: "object",
-          properties: {},
-        },
-      },
-      {
-<<<<<<< HEAD
-        name: "fibonacci_reset",
-        description: "Reset the current Fibonacci session to initial state",
-=======
+        inputSchema: {
+          type: "object",
+          properties: {},
+        },
+      },
+      {
         name: "percentage_reset",
         description: "Reset the current Percentage betting session to initial state",
->>>>>>> 7f3f3932
         inputSchema: {
           type: "object",
           properties: {},
@@ -1111,12 +1122,106 @@
         };
       }
 
-<<<<<<< HEAD
       case "fibonacci_init": {
         const { baseUnit, maxIndex } = args as { baseUnit: number; maxIndex?: number };
         fibonacci.initSession(baseUnit, maxIndex);
         const state = fibonacci.getState();
-=======
+        return {
+          content: [
+            {
+              type: "text",
+              text: JSON.stringify(
+                {
+                  message: "Fibonacci session initialized",
+                  baseUnit: state.baseUnit,
+                  currentIndex: state.currentIndex,
+                  currentBet: state.currentBet,
+                  maxIndex: state.maxIndex,
+                  totalProfit: state.totalProfit,
+                  sessionActive: state.sessionActive,
+                },
+                null,
+                2,
+              ),
+            },
+          ],
+        };
+      }
+
+      case "fibonacci_record": {
+        const { result } = args as { result: "win" | "loss" };
+        fibonacci.recordResult(result);
+        const state = fibonacci.getState();
+        return {
+          content: [
+            {
+              type: "text",
+              text: JSON.stringify(
+                {
+                  message: `Recorded ${result}`,
+                  currentIndex: state.currentIndex,
+                  currentBet: state.currentBet,
+                  totalProfit: state.totalProfit,
+                  sessionActive: state.sessionActive,
+                  reachedLimit: state.reachedLimit,
+                },
+                null,
+                2,
+              ),
+            },
+          ],
+        };
+      }
+
+      case "fibonacci_status": {
+        const state = fibonacci.getState();
+        return {
+          content: [
+            {
+              type: "text",
+              text: JSON.stringify(
+                {
+                  baseUnit: state.baseUnit,
+                  currentIndex: state.currentIndex,
+                  currentBet: state.currentBet,
+                  maxIndex: state.maxIndex,
+                  totalProfit: state.totalProfit,
+                  sessionActive: state.sessionActive,
+                  reachedLimit: state.reachedLimit,
+                },
+                null,
+                2,
+              ),
+            },
+          ],
+        };
+      }
+
+      case "fibonacci_reset": {
+        fibonacci.reset();
+        const state = fibonacci.getState();
+        return {
+          content: [
+            {
+              type: "text",
+              text: JSON.stringify(
+                {
+                  message: "Session reset to initial state",
+                  baseUnit: state.baseUnit,
+                  currentIndex: state.currentIndex,
+                  currentBet: state.currentBet,
+                  maxIndex: state.maxIndex,
+                  totalProfit: state.totalProfit,
+                  sessionActive: state.sessionActive,
+                },
+                null,
+                2,
+              ),
+            },
+          ],
+        };
+      }
+
       case "percentage_init": {
         const { initialBankroll, betPercentage, minBet } = args as {
           initialBankroll: number;
@@ -1125,49 +1230,33 @@
         };
         percentage.initSession(initialBankroll, betPercentage, minBet);
         const state = percentage.getState();
->>>>>>> 7f3f3932
-        return {
-          content: [
-            {
-              type: "text",
-              text: JSON.stringify(
-                {
-<<<<<<< HEAD
-                  message: "Fibonacci session initialized",
-                  baseUnit: state.baseUnit,
-                  currentIndex: state.currentIndex,
-                  currentBet: state.currentBet,
-                  maxIndex: state.maxIndex,
-=======
+        return {
+          content: [
+            {
+              type: "text",
+              text: JSON.stringify(
+                {
                   message: "Percentage betting session initialized",
                   initialBankroll: state.initialBankroll,
                   currentBankroll: state.currentBankroll,
                   betPercentage: state.betPercentage,
                   minBet: state.minBet,
                   currentBet: state.currentBet,
->>>>>>> 7f3f3932
-                  totalProfit: state.totalProfit,
-                  sessionActive: state.sessionActive,
-                },
-                null,
-                2,
-              ),
-            },
-          ],
-        };
-      }
-
-<<<<<<< HEAD
-      case "fibonacci_record": {
-        const { result } = args as { result: "win" | "loss" };
-        fibonacci.recordResult(result);
-        const state = fibonacci.getState();
-=======
+                  totalProfit: state.totalProfit,
+                  sessionActive: state.sessionActive,
+                },
+                null,
+                2,
+              ),
+            },
+          ],
+        };
+      }
+
       case "percentage_record": {
         const { result } = args as { result: "win" | "loss" };
         percentage.recordResult(result);
         const state = percentage.getState();
->>>>>>> 7f3f3932
         return {
           content: [
             {
@@ -1175,13 +1264,6 @@
               text: JSON.stringify(
                 {
                   message: `Recorded ${result}`,
-<<<<<<< HEAD
-                  currentIndex: state.currentIndex,
-                  currentBet: state.currentBet,
-                  totalProfit: state.totalProfit,
-                  sessionActive: state.sessionActive,
-                  reachedLimit: state.reachedLimit,
-=======
                   currentBankroll: state.currentBankroll,
                   currentBet: state.currentBet,
                   totalProfit: state.totalProfit,
@@ -1189,38 +1271,23 @@
                   totalWins: state.totalWins,
                   totalLosses: state.totalLosses,
                   sessionActive: state.sessionActive,
->>>>>>> 7f3f3932
-                },
-                null,
-                2,
-              ),
-            },
-          ],
-        };
-      }
-
-<<<<<<< HEAD
-      case "fibonacci_status": {
-        const state = fibonacci.getState();
-=======
+                },
+                null,
+                2,
+              ),
+            },
+          ],
+        };
+      }
+
       case "percentage_status": {
         const state = percentage.getState();
->>>>>>> 7f3f3932
-        return {
-          content: [
-            {
-              type: "text",
-              text: JSON.stringify(
-                {
-<<<<<<< HEAD
-                  baseUnit: state.baseUnit,
-                  currentIndex: state.currentIndex,
-                  currentBet: state.currentBet,
-                  maxIndex: state.maxIndex,
-                  totalProfit: state.totalProfit,
-                  sessionActive: state.sessionActive,
-                  reachedLimit: state.reachedLimit,
-=======
+        return {
+          content: [
+            {
+              type: "text",
+              text: JSON.stringify(
+                {
                   initialBankroll: state.initialBankroll,
                   currentBankroll: state.currentBankroll,
                   betPercentage: state.betPercentage,
@@ -1231,25 +1298,18 @@
                   totalProfit: state.totalProfit,
                   profitPercentage: state.profitPercentage,
                   sessionActive: state.sessionActive,
->>>>>>> 7f3f3932
-                },
-                null,
-                2,
-              ),
-            },
-          ],
-        };
-      }
-
-<<<<<<< HEAD
-      case "fibonacci_reset": {
-        fibonacci.reset();
-        const state = fibonacci.getState();
-=======
+                },
+                null,
+                2,
+              ),
+            },
+          ],
+        };
+      }
+
       case "percentage_reset": {
         percentage.reset();
         const state = percentage.getState();
->>>>>>> 7f3f3932
         return {
           content: [
             {
@@ -1257,18 +1317,11 @@
               text: JSON.stringify(
                 {
                   message: "Session reset to initial state",
-<<<<<<< HEAD
-                  baseUnit: state.baseUnit,
-                  currentIndex: state.currentIndex,
-                  currentBet: state.currentBet,
-                  maxIndex: state.maxIndex,
-=======
                   initialBankroll: state.initialBankroll,
                   currentBankroll: state.currentBankroll,
                   betPercentage: state.betPercentage,
                   minBet: state.minBet,
                   currentBet: state.currentBet,
->>>>>>> 7f3f3932
                   totalProfit: state.totalProfit,
                   sessionActive: state.sessionActive,
                 },
