--- conflicted
+++ resolved
@@ -50,7 +50,6 @@
 }
 
 /**
-<<<<<<< HEAD
  * Goodman method specific state
  */
 export interface GoodmanState extends BettingMethodState {
@@ -59,7 +58,9 @@
   currentStep: number;
   winStreak: number;
   cyclesCompleted: number;
-=======
+}
+
+/**
  * Labouchere method specific state
  */
 export interface LabouchereState extends BettingMethodState {
@@ -82,5 +83,4 @@
   targetProfitUnits: number;
   currentProfitUnits: number;
   sessionsCompleted: number;
->>>>>>> 2f723640
 }