--- conflicted
+++ resolved
@@ -98,7 +98,6 @@
 }
 
 /**
-<<<<<<< HEAD
  * Fibonacci method specific state
  */
 export interface FibonacciState extends BettingMethodState {
@@ -107,7 +106,9 @@
   currentIndex: number;
   maxIndex: number;
   reachedLimit: boolean;
-=======
+}
+
+/**
  * Percentage (Fixed Percentage Betting) method specific state
  */
 export interface PercentageState extends BettingMethodState {
@@ -118,5 +119,4 @@
   totalWins: number;
   totalLosses: number;
   profitPercentage: number;
->>>>>>> 7f3f3932
 }