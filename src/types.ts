/**
 * Common types for betting method calculations
 */

/**
 * Result of a bet (win or loss)
 */
export type BetResult = "win" | "loss";

/**
 * Base interface for betting method state
 */
export interface BettingMethodState {
  currentBet: number;
  totalProfit: number;
  sessionActive: boolean;
}

/**
 * Monte Carlo method specific state
 */
export interface MonteCarloState extends BettingMethodState {
  sequence: number[];
  baseUnit: number;
}

/**
 * Parameters for initializing a betting session
 */
export interface InitSessionParams {
  baseUnit: number;
}

/**
 * Parameters for recording a bet result
 */
export interface RecordResultParams {
  result: BetResult;
}

/**
 * Martingale method specific state
 */
export interface MartingaleState extends BettingMethodState {
  baseUnit: number;
  currentStreak: number;
  maxBet: number;
  maxLossStreak: number;
  reachedLimit: boolean;
}

/**
 * Goodman method specific state
 */
export interface GoodmanState extends BettingMethodState {
  baseUnit: number;
  sequence: number[];
  currentStep: number;
  winStreak: number;
  cyclesCompleted: number;
}

/**
 * Cocomo method specific state
 */
export interface CocomoState extends BettingMethodState {
  baseUnit: number;
  previousBet: number;
  currentStreak: number;
  maxBet: number;
  reachedLimit: boolean;
  payoutMultiplier: number;
}

/**
 * Labouchere method specific state
 */
export interface LabouchereState extends BettingMethodState {
  baseUnit: number;
  sequence: number[];
  initialSequence: number[];
  targetProfit: number;
  maxSequenceLength: number;
  sessionsCompleted: number;
  reachedLimit: boolean;
}

/**
 * Oscar's Grind method specific state
 */
export interface OscarsGrindState extends BettingMethodState {
  baseUnit: number;
  currentBetUnits: number;
  maxBetUnits: number;
  targetProfitUnits: number;
  currentProfitUnits: number;
  sessionsCompleted: number;
}

/**
<<<<<<< HEAD
 * Paroli method specific state
 */
export interface ParoliState extends BettingMethodState {
  baseUnit: number;
  winStreak: number;
  targetWinStreak: number;
  cyclesCompleted: number;
=======
 * Fibonacci method specific state
 */
export interface FibonacciState extends BettingMethodState {
  baseUnit: number;
  sequence: number[];
  currentIndex: number;
  maxIndex: number;
  reachedLimit: boolean;
}

/**
 * Percentage (Fixed Percentage Betting) method specific state
 */
export interface PercentageState extends BettingMethodState {
  initialBankroll: number;
  currentBankroll: number;
  betPercentage: number;
  minBet: number;
  totalWins: number;
  totalLosses: number;
  profitPercentage: number;
>>>>>>> dbfa7c43
}<|MERGE_RESOLUTION|>--- conflicted
+++ resolved
@@ -98,15 +98,6 @@
 }
 
 /**
-<<<<<<< HEAD
- * Paroli method specific state
- */
-export interface ParoliState extends BettingMethodState {
-  baseUnit: number;
-  winStreak: number;
-  targetWinStreak: number;
-  cyclesCompleted: number;
-=======
  * Fibonacci method specific state
  */
 export interface FibonacciState extends BettingMethodState {
@@ -115,6 +106,16 @@
   currentIndex: number;
   maxIndex: number;
   reachedLimit: boolean;
+}
+
+/**
+ * Paroli method specific state
+ */
+export interface ParoliState extends BettingMethodState {
+  baseUnit: number;
+  winStreak: number;
+  targetWinStreak: number;
+  cyclesCompleted: number;
 }
 
 /**
@@ -128,5 +129,4 @@
   totalWins: number;
   totalLosses: number;
   profitPercentage: number;
->>>>>>> dbfa7c43
 }